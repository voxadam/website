<!DOCTYPE html>
<!--[if IE 8] <html class="no-js lt-ie9"> ![endif]-->
<!--[if gt IE 8] <!--> <html class="ie" lang="en"> <!-- ![endif]-->
<head>
  <meta charset="utf-8">
  <meta name="viewport" content="width=device-width, initial-scale=1.0, maximum-scale=1, minimum-scale=1">
  <meta http-equiv="X-UA-Compatible" content="IE=edge">
  <meta name="description" content="A description of the page no longer than 155 characters (including spaces).">
  <meta name="author" content="Dgraph">

  <!-- favicons-->
  <link rel="apple-touch-icon" sizes="57x57" href="assets/images/favicons/apple-touch-icon-57x57.png">
  <link rel="apple-touch-icon" sizes="60x60" href="assets/images/favicons/apple-touch-icon-60x60.png">
  <link rel="apple-touch-icon" sizes="72x72" href="assets/images/favicons/apple-touch-icon-72x72.png">
  <link rel="apple-touch-icon" sizes="76x76" href="assets/images/favicons/apple-touch-icon-76x76.png">

  <link rel="apple-touch-icon" sizes="114x114" href="assets/images/favicons/apple-touch-icon-114x114.png">
  <link rel="apple-touch-icon" sizes="120x120" href="assets/images/favicons/apple-touch-icon-120x120.png">
  <link rel="apple-touch-icon" sizes="144x144" href="assets/images/favicons/apple-touch-icon-144x144.png">
  <link rel="apple-touch-icon" sizes="152x152" href="assets/images/favicons/apple-touch-icon-152x152.png">
  <link rel="apple-touch-icon" sizes="180x180" href="assets/images/favicons/apple-touch-icon-180x180.png">

  <link rel="icon" type="image/png" href="assets/images/favicons/favicon-32x32.png" sizes="32x32">
  <link rel="icon" type="image/png" href="assets/images/favicons/android-chrome-192x192.png" sizes="192x192">
  <link rel="icon" type="image/png" href="/assets/favicons/favicon-194x194.png" sizes="194x194">
  <link rel="icon" type="image/png" href="assets/images/favicons/favicon-96x96.png" sizes="96x96">
  <link rel="icon" type="image/png" href="assets/images/favicons/favicon-16x16.png" sizes="16x16">

  <link rel="manifest" href="assets/images/favicons/manifest.json">
  <link rel="mask-icon" href="assets/images/favicons/safari-pinned-tab.svg" color="#fe2c06">
  <link rel="shortcut icon" href="assets/images/favicons/favicon.ico">
  <meta name="msapplication-TileColor" content="#da532c">
  <meta name="msapplication-TileImage" content="/assets/favicons/mstile-144x144.png">
  <meta name="msapplication-config" content="/assets/favicons/browserconfig.xml">
  <meta name="theme-color" content="#ffffff">

  <title>Dgraph | Scalable, Distributed, Low Latency, High Throughput Graph Database.</title>

  <!-- fonts-->
  <link href="https://fonts.googleapis.com/css?family=Work+Sans:400,800,700,500" rel="stylesheet" type="text/css">

  <!--css-->
  <link href="assets/css/style.css" rel="stylesheet" type="text/css">
  <!-- CSS styles for Demo section-->
  <!-- CSS styles are modified and implemented in `vendor/demo-section/_demo-section.less`-->
  <!-- Fonts for demo section-->
  <link href="assets/fonts/demo-section/font-awesome.css" rel="stylesheet" type="text/css">
  <link href="assets/fonts/demo-section/elegant-fonts.css" rel="stylesheet" type="text/css">

  <!--modernizr-->
  <script type="text/javascript" src="assets/js/modernizr.min.js"></script>
  <!--[if lt IE 9] <script src="assets/js/ie.min.js"></script> ![endif]-->
  
</head>
<body class="homepage">
  <!-- SVG holder is included via svg-local-storage script-->
  <!--[if lt IE 9] 
  <div class="browsehappy"> <a href="#" class="browsehappy__dismiss">Dismiss</a>
  	<h2 class="browsehappy__title">Your browser is not currently supported</h2>
  	<p>But there’s an easy fix! This web site works on a wide range of browsers. Click one of the buttons below and follow the instructions.</p>
  	<p>Find the latest versions of our supported browsers below:</p>
  	<ul class="browsehappy__list">
  		<li class="browsehappy__item"><a href="https://www.google.com/chrome/browser/desktop/" target="_blank" class="button browsehappy__button">Download Google Chrome</a></li>
  		<li class="browsehappy__item"><a href="https://www.mozilla.org/en-US/firefox/new/" target="_blank" class="button browsehappy__button">Download Firefox</a></li>
  		<li class="browsehappy__item"><a href="http://windows.microsoft.com/en-us/internet-explorer/download-ie" target="_blank" class="button browsehappy__button">Download Internet Explorer</a></li>
  	</ul>
  </div> ![endif]
  
  -->
  <header id="page-header" class="page-header page-header--alternate">
    <div class="container">
      <div class="row">
        <div class="col-12 col-desktop-4 hide-desktop">
          <figure class="page-logo"><a href="index.html"><img src="assets/images/logo.svg" width="233" height="70" alt=""></a></figure>
        </div>
        <div class="col-12 col-desktop-8 push-desktop-4">
          <nav class="page-nav">
            <ul class="page-nav__list page-nav__list--alternate">
              <li class="page-nav__item"><a href="about.html" title="Learn more about us" class="page-nav__link">About</a></li>
              <li class="page-nav__item"><a href="blog.html" title="Thoughts on usage of graph database." class="page-nav__link">Blog</a></li>
              <li class="page-nav__item"><a href="https://discuss.dgraph.io" title="Head over to our Discourse community" target="_blank" class="page-nav__link link-alias">Discourse</a></li>
              <li class="page-nav__item"><a href="http://slack.dgraph.io/" title="Head over to our Slack community" target="_blank" class="page-nav__link link-alias">Slack</a></li>
              <li class="page-nav__item"><a href="https://github.com/dgraph-io/dgraph" title="GihHub repository" target="_blank" class="button button--outline page-nav__link page-nav__link--button">Download</a></li>
              <li class="page-nav__item"><a href="https://github.com/dgraph-io/dgraph" data-style="mega" data-count-href="/dgraph-io/dgraph/stargazers" data-count-api="/repos/dgraph-io/dgraph#stargazers_count" data-count-aria-label="# stargazers on GitHub" aria-label="Star dgraph-io/dgraph on GitHub" class="github-button">Star</a></li>
            </ul>
            <div class="github-star--mobile"><a href="https://github.com/dgraph-io/dgraph" data-style="mega" data-count-href="/dgraph-io/dgraph/stargazers" data-count-api="/repos/dgraph-io/dgraph#stargazers_count" data-count-aria-label="# stargazers on GitHub" aria-label="Star dgraph-io/dgraph on GitHub" class="github-button">Star</a></div>
          </nav>
        </div><a href="javascript:void(0)" title="Site Navigation" id="page-nav-button" class="button page-nav-button">Menu</a>
      </div>
    </div>
  </header>
  <!-- / page-header-->
  <section class="page-intro page-intro--homepage">
    <div class="container">
      <div class="row">
        <div class="col-12 col-desktop-4 hide-mobile show-desktop">
          <figure class="page-intro__figure page-intro__figure--logo"><a href="index.html"><img src="assets/images/logo.svg" alt="Dgraph logo – Scalable, Distributed, Low Latency, High Throughput Graph Database."></a></figure>
        </div>
        <div class="col-12 col-desktop-7">
          <header class="page-intro__header">
            <h1 class="page-intro__title page-intro__title--emphasized">Scalable, Distributed, Low Latency, High Throughput Graph Database.</h1>
            <p class="page-intro__lead">Building a social network or a recommendation engine, Dgraph will suit your needs.</p>
          </header>
        </div>
      </div>
    </div>
  </section>
  <!-- / page-intro-->
  <div class="page-content page-content--homepage">
    <div class="demo__wrapper">
      <div class="bolt-image__wrapper">
        <div class="bolt-image bolt-image--top-front"></div>
        <div class="bolt-image bolt-image--top-back"></div>
      </div>
      <!-- /.bolt-image__wrapper--top-->
      <div class="demo">
        <div class="container">
          <div class="row">
            <div class="col-12">
              <header class="section-header">
                <h2 class="section-header__title">Search is now better than ever</h2>
                <p class="section-header__lead">Play with 21M facts from Freebase Film Data loaded up on demo Dgraph instance, via GraphQL in real time.</p>
              </header>
              <div class="demo-console">
                <header class="demo-console__header">
                  <h5 class="demo-console__title">Play with 21M facts from <a href="https://developers.google.com/freebase/">Freebase Film Data</a> loaded up on demo Dgraph instance, via <a href="https://github.com/facebook/graphql">GraphQL</a> in real time.</h5>
                </header><!-- Start Demo section -->
<div class="codepen from-bottom ng-cloak" ng-app="darthGraph" ng-controller="GraphMagic">

    <div class="codepen__header">
      <h2>GraphQL query</h2>
      <div class="console-search__wrapper">
        <label for="console-search" class="search-label">Name:</label>
        <div class="root-id">
            <input type="text"
                   placeholder="Searh term (e.g. Big Lebowski)"
                   ng-model="typeahead_root_id"
                   uib-typeahead="x.name for x in fetch_kg($viewValue)" huy="| filter:$viewValue | limitTo:10"
                   typeahead-editable="false"
                   select-on-click
                   id="console-search"
                   class="search-input"
                   />
        </div>
      </div>
    </div>
    <div class="codepen__body">
      <ul class=querytabs>
          <li ng-repeat='tab in examples' ng-click='activate($index)' class="{{tab.active ? 'active' : ''}}">
              <button ng-click='activate($index)'>{{ tab.title}}</button>
          </li>

          <span class="powered-badge">Powered by Dgraph</span>
      </ul>

      <div class=query>
          <div ui-ace="{
                 useWrapMode : true,
                 showGutter: false,
                 theme:'tomorrow_night_eighties',
                 mode: 'javascript',
                 onLoad: queryEditorLoaded,
                 require: ['ace/ext/language_tools'],
                 advanced: {
                     enableSnippets: false,
                     enableBasicAutocompletion: true,
                     enableLiveAutocompletion: true
                 },
               }"
               ng-model="active_tab.code" class=editor></div>
          <div class=float>
              <!-- <button class="positive">Run Query</button> -->
              <button ng-click="reset_example_code()" class="danger" ng-class="{hidden: active_tab.code == active_tab.sample_code}">Undo Changes</button>
          </div>
      </div>

      <div class=result>
          <span class='spinner' ng-show="isNetPending()">
              <i class="fa fa-spinner icon-myspin"></i>
              Processing...
          </span>
          <table class="latencycontainer" ng-hide="isNetPending()">
              <tr class="entities">
                  <td>Entities found</td>
                  <td>:</td>
                  <td>{{latency_data.entity_count}}</td>
              </tr>
              <tr class="total">
                  <td>Server latency</td>
                  <td>:</td>
                  <td>{{ latency_data.total }}</td>
              </tr>
              <tr>
                  <td class="processing">Processing</td>
                  <td>:</td>
                  <td>{{latency_data.processing}}</td>
              </tr>
              <tr>
                  <td class="jsongen">JSON Conversion</td>
                  <td>:</td>
                  <td>{{latency_data.json}}</td>
              </tr>
          </table>
          <div class="tabcontainer">
              <h2 class="resulttab"
                  ng-class="{active: result_json}"
                  ng-click="result_json=true">
                  json
              </h2>
              <h2 class="resulttab"
                  ng-class="{active:!result_json}"
                  ng-click="result_json=false">
                  tree
              </h2>
          </div>
          <div ui-ace="{
                  useWrapMode : true,
                  showGutter: false,
                  readOnly: true,
                  theme:'tomorrow_night_eighties',
                  mode: 'javascript',
                  onLoad: responseEditorLoaded,
               }"
               readonly
               ng-model="json_result"
               ng-show="result_json"
               class=editor></div>
          <div class="tree" ng-if="!result_json">
              <tree obj="query_result" expanded="true"></tree>
              <div ng-if="!query_result">query result is not available</div>
          </div>
          <div ng-if="had_network_error" style="color:#f2777a">Error talking to server</div>
      </div>
    </div>

    <script type="text/ng-template" id="tree_node.html">
        <div ng-if="obj" class="treenode">
            <div class="title" ng-click="expanded=!expanded">
                {{summary.title}}
            </div>
            <div ng-if="expanded" ng-repeat="field in fields" class="field">
                <div class="key">{{field.key}}</div>
                <div class="atomvalue"> {{field.value}}</div>
                <div class="objvalue">
                    <tree ng-if="field.subobj" obj="field.subobj" expanded="false"></tree>
                    <div ng-if="field.array">
                        <div class="arraysummary"
                             ng-if="!field.expanded"
                             ng-click="field.expanded=true">
                            <i class="fa fa-plus-circle"></i>
                            {{field.array.length}} item{{field.array.length!=1?'s':''}}
                        </div>
                        <div ng-if="field.expanded">
                            <div class="arrayoutline" ng-click="field.expanded=false">
                                <i class="fa fa-minus-circle"></i>
                                {{field.array.length}} item{{field.array.length!=1?'s':''}}
                            </div>
                            <table>
                                <tr ng-repeat="el in field.array track by el._uid_">
                                    <td>{{$index}}&nbsp;</td>
                                    <td>
                                        <tree
                                              ng-class-odd='"odd"'
                                              obj="el"
                                              expanded="false"></tree>
                                    </td>
                                </tr>
                            </table>
                        </div>
                    </div>
                </div>
            </div>
        </div>
    </script>
</div> <!-- /codepen -->
<!-- End Demo section -->
              </div>
              <!-- /.demo-console-->
              <div class="dg-features">
                <header class="section-header">
                  <h3 class="section-header__title">Why use Dgraph?</h3>
                </header>
                <ul class="dg-features__list">
                  <li class="dg-features__item">
                    <div class="dg-features__figure"><img src="assets/images/homepage/feature-01.svg" alt="Image for low latency, high throughout feature" class="dg-features__image"></div>
                    <div class="dg-features__description">
                      <h4 class="dg-features__title">Low Latency, High Throughout</h4>
                      <p>Storage layer of DGraph is designed for efficient retrieval, it offers low enough latency to be serving real time user queries, over terabytes of structured data.</p>
                    </div>
                  </li>
                  <li class="dg-features__item">
                    <div class="dg-features__figure"><img src="assets/images/homepage/feature-02.svg" alt="Image for distributed and scalable feature" class="dg-features__image"></div>
                    <div class="dg-features__description">
                      <h4 class="dg-features__title">Distributed and Scalable</h4>
                      <p>Easily scale to multiple machines, or datacenters. DGraph's sharded storage and query processing were specifically designed to minimize the number of network calls.</p>
                    </div>
                  </li>
                  <li class="dg-features__item">
                    <div class="dg-features__figure"><img src="assets/images/homepage/feature-03.svg" alt="Image for open source feature" class="dg-features__image"></div>
                    <div class="dg-features__description">
                      <h4 class="dg-features__title">Open Source</h4>
                      <p>Written entirely in Go language, DGraph is available under a very liberal Apache License 2.0.</p>
                    </div>
                  </li>
                </ul>
                <!-- /.demo-features-->
              </div>
            </div>
          </div>
        </div>
      </div>
      <!-- /.demo-->
      <div class="bolt-image__wrapper">
        <div class="bolt-image bolt-image--bottom-front"></div>
        <div class="bolt-image bolt-image--bottom-back"></div>
      </div>
      <!-- /.bolt-image__wrapper--bottom-->
    </div>
    <!-- /.demo__wrapper-->
    <div class="usage">
      <div class="container">
        <div class="row">
          <div class="col-12">
            <header class="section-header">
              <h2 class="section-header__title">Use Cases</h2>
              <p class="section-header__lead">See what the world is saying right now about the topics that matter to you, with results that are up-to-the-minute and personalized.</p>
            </header>
            <div class="usage-carousel">
              <nav class="usage-carousel__nav">
                <div class="usage-carousel__window">
                  <svg class="icon">
                    <use xlink:href="#icon-loupe" xmlns:xlink="http://www.w3.org/1999/	xlink"></use>
                  </svg>
                </div>
                <div class="usage-carousel__controls"><a href="javascript:;" id="previous-slide" class="usage-carousel__control-up">
                    <svg class="icon">
                      <use xlink:href="#icon-chevron-up" xmlns:xlink="http://www.w3.org/1999/	xlink"></use>
                    </svg></a><a href="javascript:;" id="next-slide" class="usage-carousel__control-down js-usage-carousel-down">
                    <svg class="icon">
                      <use xlink:href="#icon-chevron-down" xmlns:xlink="http://www.w3.org/1999/	xlink"></use>
                    </svg></a></div>
                <ul class="usage-carousel__list">
<<<<<<< HEAD
                  <li class="usage-carousel__item">Movies</li>
=======
                  <li class="usage-carousel__item">Movie Directory</li>
>>>>>>> 9f99d554
                  <li class="usage-carousel__item">Recommendation Engine</li>
                  <li class="usage-carousel__item is-active">Social Network</li>
                </ul>
              </nav>
            </div>
            <div class="result__list">
              <div class="result__item"><img src="assets/images/homepage/slide-01.png" alt="Use case scenario for movies."></div>
              <div class="result__item"><img src="assets/images/homepage/slide-02.png" alt="Use case scenario for recommendation engine."></div>
              <div class="result__item is-active"><img src="assets/images/homepage/slide-03.png" alt="Use case scenario for book club."></div>
            </div>
          </div>
        </div>
      </div>
    </div>
    <!-- /.use-case-->
    <div class="cta-wrapper cta-wrapper--homepage">
      <div class="container">
        <div class="row">
          <div class="col-12">
            <div class="cta">
              <div class="cta__box">
                <h4 class="cta__title">Download Dgraph</h4>
                <p>Install Dgraph binaries quickly in a single step using this command if you are on Linux/Mac: <code> curl https://get.dgraph.io | bash</code> For other methods of installing Dgraph check out our Wiki.</p><a href="https://wiki.dgraph.io/Beginners_Guide#Installation" target="_blank" class="button button--white button--jumbo cta__button">Dgraph Wiki</a>
              </div>
              <div class="cta__more">
                <h4 class="cta__title">More information about Dgraph</h4>
                <ul class="cta__more-list">
                  <li class="cta__more-item"><a href="https://github.com/dgraph-io/dgraph/" target="_blank" class="cta__more-link cta__more-link--github link-alias">GitHub</a></li>
                  <li class="cta__more-item"><a href="https://discuss.dgraph.io" target="_blank" class="cta__more-link cta__more-link--discourse link-alias">Discourse</a></li>
                  <li class="cta__more-item"><a href="http://slack.dgraph.io/" target="_blank" class="cta__more-link cta__more-link--slack link-alias">Slack</a></li>
                  <li class="cta__more-item"><a href="blog.html" class="cta__more-link cta__more-link--blog">Dgraph’s blog</a></li>
                  <li class="cta__more-item"><a href="https://wiki.dgraph.io" target="_blank" class="cta__more-link cta__more-link--wiki link-alias">Dgraph Wiki</a></li>
                </ul>
              </div>
            </div>
          </div>
        </div>
      </div>
    </div>
    <!-- /.cta-->
  </div>
  <div class="page-footer__wrapper">
    <footer id="page-footer" class="page-footer">
      <div class="container">
        <div class="row">
          <div class="col-12 col-tablet-3">
            <figure class="page-logo-footer"><a href="index.html"><img src="assets/images/logo.svg" width="140" height="42" alt="Dgraph Logo"></a></figure>
          </div>
          <div class="col-4 col-tablet-2">
            <nav class="page-footer-nav">
              <h6 class="page-footer-nav__title">Company</h6>
              <ul class="page-footer-nav__list">
                <li class="page-footer-nav__item"><a href="about.html" title="Learn more about us" class="page-footer-nav__link">About</a></li>
                <li class="page-footer-nav__item"><a href="careers.html" title="See open positions" class="page-footer-nav__link">Careers</a></li>
                <li class="page-footer-nav__item"><a href="contact.html" title="How can you reach us" class="page-footer-nav__link">Contact</a></li>
                <li class="page-footer-nav__item"><a href="https://github.com/dgraph-io/dgraph" title="Download Dgraph from GitHub." target="_blank" class="page-footer-nav__link page-footer-nav__link--download link-alias">Download</a></li>
              </ul>
            </nav>
          </div>
          <div class="col-4 col-tablet-2">
            <nav class="page-footer-nav">
              <h6 class="page-footer-nav__title">Community</h6>
              <ul class="page-footer-nav__list">
                <li class="page-footer-nav__item"><a href="blog.html" title="Thoughts on usage of graph database." class="page-footer-nav__link">Blog</a></li>
                <li class="page-footer-nav__item"><a href="https://wiki.dgraph.io" title="Discuss about Dgraph with us." target="_blank" class="page-footer-nav__link link-alias">Dgraph Wiki</a></li>
                <li class="page-footer-nav__item"><a href="https://github.com/dgraph-io/dgraph" title="Wa are on GitHub, check it out." target="_blank" class="page-footer-nav__link link-alias">GitHub</a></li>
                <li class="page-footer-nav__item"><a href="https://discuss.dgraph.io/" title="Discuss about Dgraph with us." target="_blank" class="page-footer-nav__link link-alias">Discuss</a></li>
                <li class="page-footer-nav__item"><a href="http://slack.dgraph.io/" title="Slack about Dgraph with us." target="_blank" class="page-footer-nav__link link-alias">Slack</a></li>
              </ul>
            </nav>
          </div>
          <div class="col-4 col-tablet-2">
            <nav class="page-footer-nav">
              <h6 class="page-footer-nav__title">Connect</h6>
              <ul class="page-footer-nav__list">
                <li class="page-footer-nav__item"><a href="#" title="Follow us on Facebook" target="_blank" class="page-footer-nav__link link-alias">Facebook</a></li>
                <li class="page-footer-nav__item"><a href="#" title="Follow us on Twitter" target="_blank" class="page-footer-nav__link link-alias">Twitter</a></li>
                <li class="page-footer-nav__item"><a href="https://angel.co/dgraph-labs" title="Dgraph on Angel List" target="_blank" class="page-footer-nav__link link-alias">Angel List</a></li>
              </ul>
            </nav>
          </div>
        </div>
        <div class="row">
          <div class="col-12"><span class="imprint__copyrights">Copyright &copy; 2016 Dgraph Labs, Inc.</span></div>
        </div>
      </div>
    </footer>
    <!-- / page-footer-->
  </div>
  <!-- / page-footer__wrapper-->

  <!-- js-->
  <script src="http://ajax.googleapis.com/ajax/libs/jquery/2.1.0/jquery.min.js"></script>
  <script>window.jQuery || document.write('<script src="assets/js/jquery-2.1.0.min.js"><\/script>')</script>

  <script type="text/javascript">
    //- // Cashing SVG Sprite in localStorage 
    $(document).ready(function(){;(function(window,document)
    {'use strict';
    	// Change revision of svg icons every time you add new icons
    	var file='assets/images/icons/svg-holder.html',
    		revision=1;
    if(!document.createElementNS||!document.createElementNS('http://www.w3.org/2000/svg','svg').createSVGRect){return true;}
    var isLocalStorage='localStorage'in window&&window['localStorage']!==null,request,data,insertIT=function()
    {document.body.insertAdjacentHTML('afterbegin',data);},insert=function()
    {if(document.body){insertIT();}
    else{document.addEventListener('DOMContentLoaded',insertIT);}};if(isLocalStorage&&localStorage.getItem('inlineSVGrev')===revision)
    {data=localStorage.getItem('inlineSVGdata');if(data)
    {insert();return true;}}
    try
    {request=new XMLHttpRequest();request.open('GET',file,true);request.onload=function()
    {if(request.status>=200&&request.status<400)
    {data=request.responseText;insert();if(isLocalStorage)
    {localStorage.setItem('inlineSVGdata',data);localStorage.setItem('inlineSVGrev',revision);}}};request.send();}
    catch(e){}}(window,document));});
    
  </script>
  <!-- Minified script-->
  <script type="text/javascript" src="assets/js/script.min.js"></script>
  <!-- GitHub star button-->
  <script async defer src="https://buttons.github.io/buttons.js"></script>
  <!-- JavaScript files for Demo section-->
  <script src="assets/js/demo-section/angular/angular.js"></script>
  <script src="https://cdnjs.cloudflare.com/ajax/libs/ace/1.2.2/ace.js"></script>
  <script src="https://cdnjs.cloudflare.com/ajax/libs/ace/1.2.2/ext-language_tools.js"></script>
  <script src="assets/js/demo-section/angular-ui-ace/ui-ace.min.js"></script>
  <script src="https://cdnjs.cloudflare.com/ajax/libs/angular-ui-bootstrap/0.14.3/ui-bootstrap-tpls.min.js"></script>
  <script src="assets/js/demo-section/typeahead.js"></script>
  <script src="assets/js/demo-section/app.js"></script>
  <script type="text/javascript" src="assets/js/demo-section/jquery.appear.js"></script>

  <!-- Google Analytics-->
  <script>(function(b,o,i,l,e,r){b.GoogleAnalyticsObject=l;b[l]||(b[l]=function(){(b[l].q=b[l].q||[]).push(arguments)});b[l].l=+new Date; e=o.createElement(i);r=o.getElementsByTagName(i)[0]; e.src='//www.google-analytics.com/analytics.js'; r.parentNode.insertBefore(e,r)}(window,document,'script','ga')); ga('create','UA-XXXXX-X');ga('send','pageview');</script>
</body></html><|MERGE_RESOLUTION|>--- conflicted
+++ resolved
@@ -340,11 +340,7 @@
                       <use xlink:href="#icon-chevron-down" xmlns:xlink="http://www.w3.org/1999/	xlink"></use>
                     </svg></a></div>
                 <ul class="usage-carousel__list">
-<<<<<<< HEAD
-                  <li class="usage-carousel__item">Movies</li>
-=======
                   <li class="usage-carousel__item">Movie Directory</li>
->>>>>>> 9f99d554
                   <li class="usage-carousel__item">Recommendation Engine</li>
                   <li class="usage-carousel__item is-active">Social Network</li>
                 </ul>
