extends pagewrapper

//- Override config.jade file
append page-config
	- var PageTitle = 'Dgraph | Scalable, Distributed, Low Latency, High Throughput Graph Database.'
	- var PageClass = 'homepage'
	- var PageIntroClass = 'homepage'
	- var PageContentClass = 'homepage'
	- var MainHeader = false
	- var AlternateHeader = true

//- Begin
block additional-styles
	// CSS styles for Demo section
	//- link(rel="stylesheet" href="assets/css/demo-section/bootstrap.css" type="text/css")
	//- link(rel="stylesheet" href="assets/css/demo-section/color-red-medium.css" type="text/css")
	//- link(rel="stylesheet" href="assets/css/demo-section/html5-boilerplate-main.css")
	//- link(rel="stylesheet" href="assets/css/demo-section/main.css")
	// CSS styles are modified and implemented in `vendor/demo-section/_demo-section.less`

	// Fonts for demo section
	link(href="assets/fonts/demo-section/font-awesome.css" rel="stylesheet" type="text/css")
	link(href="assets/fonts/demo-section/elegant-fonts.css" rel="stylesheet" type="text/css")

block partials
	//- include partials/modals/modal
	//- include partials/overlays/overlay

block page-intro
	.container
		.row
			.col-12.col-desktop-4.hide-mobile.show-desktop
				figure.page-intro__figure.page-intro__figure--logo
					a(href="index.html")
						img(src="assets/images/logo.svg", alt="Dgraph logo – Scalable, Distributed, Low Latency, High Throughput Graph Database.")
			.col-12.col-desktop-7
				header.page-intro__header
					h1.page-intro__title.page-intro__title--emphasized Scalable, Distributed, Low Latency, High Throughput Graph Database.
					p.page-intro__lead Building a social network or a recommendation engine, Dgraph will suit your needs.

block page-content
	.demo__wrapper
		.bolt-image__wrapper
			.bolt-image.bolt-image--top-front
			.bolt-image.bolt-image--top-back
		// /.bolt-image__wrapper--top

		.demo
			.container
				.row
					.col-12
						header.section-header
							h2.section-header__title Search is now better than ever
							p.section-header__lead Play with 21M facts from Freebase Film Data loaded up on demo Dgraph instance, via GraphQL in real time.
						
						.demo-console
							header.demo-console__header
								h5.demo-console__title Play with 21M facts from <a href="https://developers.google.com/freebase/">Freebase Film Data</a> loaded up on demo Dgraph instance, via <a href="https://github.com/facebook/graphql">GraphQL</a> in real time.

							include partials/demo-section/demo.html

						// /.demo-console

						.dg-features
							header.section-header
								h3.section-header__title Why use Dgraph?

							ul.dg-features__list
								li.dg-features__item
									.dg-features__figure
										img(src="assets/images/homepage/feature-01.svg", alt="Image for low latency, high throughout feature").dg-features__image
									.dg-features__description
										h4.dg-features__title Low Latency, High Throughout
										p Storage layer of DGraph is designed for efficient retrieval, it offers low enough latency to be serving real time user queries, over terabytes of structured data.
								li.dg-features__item
									.dg-features__figure
										img(src="assets/images/homepage/feature-02.svg", alt="Image for distributed and scalable feature").dg-features__image
									.dg-features__description
										h4.dg-features__title Distributed and Scalable
										p Easily scale to multiple machines, or datacenters. DGraph's sharded storage and query processing were specifically designed to minimize the number of network calls.
								li.dg-features__item
									.dg-features__figure
										img(src="assets/images/homepage/feature-03.svg", alt="Image for open source feature").dg-features__image
									.dg-features__description
										h4.dg-features__title Open Source
										p Written entirely in Go language, DGraph is available under a very liberal Apache License 2.0.
							// /.demo-features
				
		// /.demo

		.bolt-image__wrapper
			.bolt-image.bolt-image--bottom-front
			.bolt-image.bolt-image--bottom-back
		// /.bolt-image__wrapper--bottom

	// /.demo__wrapper
	.usage
		.container
			.row
				.col-12
					header.section-header
						h2.section-header__title Use Cases
						p.section-header__lead See what the world is saying right now about the topics that matter to you, with results that are up-to-the-minute and personalized.
					
					.usage-carousel
						nav.usage-carousel__nav
							.usage-carousel__window
								svg.icon
									use(xlink:href="#icon-loupe" xmlns:xlink="http://www.w3.org/1999/	xlink")
							
							.usage-carousel__controls
								a(href="javascript:;")#previous-slide.usage-carousel__control-up
									svg.icon
										use(xlink:href="#icon-chevron-up" xmlns:xlink="http://www.w3.org/1999/	xlink")

								a(href="javascript:;")#next-slide.usage-carousel__control-down.js-usage-carousel-down
									svg.icon
										use(xlink:href="#icon-chevron-down" xmlns:xlink="http://www.w3.org/1999/	xlink")

							ul.usage-carousel__list
<<<<<<< HEAD
								li.usage-carousel__item Movies
=======
								li.usage-carousel__item Movie Directory
>>>>>>> 9f99d554
								li.usage-carousel__item Recommendation Engine
								li.usage-carousel__item.is-active Social Network
					
					.result__list
						.result__item
							img(src="assets/images/homepage/slide-01.png", alt="Use case scenario for movies.")
						.result__item
							img(src="assets/images/homepage/slide-02.png", alt="Use case scenario for recommendation engine.")
						.result__item.is-active
							img(src="assets/images/homepage/slide-03.png", alt="Use case scenario for book club.")
	// /.use-case

	.cta-wrapper.cta-wrapper--homepage
		.container
			.row
				.col-12
					.cta
						.cta__box
							h4.cta__title Download Dgraph
							p Install Dgraph binaries quickly in a single step using this command if you are on Linux/Mac: <code> curl https://get.dgraph.io | bash</code> For other methods of installing Dgraph check out our Wiki.
							
							a(href="https://wiki.dgraph.io/Beginners_Guide#Installation" target="_blank").button.button--white.button--jumbo.cta__button Dgraph Wiki

						.cta__more
							h4.cta__title More information about Dgraph
							ul.cta__more-list
								li.cta__more-item
									a(href="https://github.com/dgraph-io/dgraph/" target="_blank").cta__more-link.cta__more-link--github.link-alias GitHub
								li.cta__more-item
									a(href="https://discuss.dgraph.io" target="_blank").cta__more-link.cta__more-link--discourse.link-alias Discourse
								li.cta__more-item
									a(href="http://slack.dgraph.io/" target="_blank").cta__more-link.cta__more-link--slack.link-alias Slack
								li.cta__more-item
									a(href="blog.html").cta__more-link.cta__more-link--blog Dgraph’s blog
								li.cta__more-item
									a(href="https://wiki.dgraph.io" target="_blank").cta__more-link.cta__more-link--wiki.link-alias Dgraph Wiki

	// /.cta

block additional-scripts
	// JavaScript files for Demo section

	script(src="assets/js/demo-section/angular/angular.js")
	script(src="https://cdnjs.cloudflare.com/ajax/libs/ace/1.2.2/ace.js")
	script(src="https://cdnjs.cloudflare.com/ajax/libs/ace/1.2.2/ext-language_tools.js")
	script(src="assets/js/demo-section/angular-ui-ace/ui-ace.min.js")
	script(src="https://cdnjs.cloudflare.com/ajax/libs/angular-ui-bootstrap/0.14.3/ui-bootstrap-tpls.min.js")
	script(src="assets/js/demo-section/typeahead.js")
	script(src="assets/js/demo-section/app.js")
	script(type="text/javascript" src="assets/js/demo-section/jquery.appear.js")<|MERGE_RESOLUTION|>--- conflicted
+++ resolved
@@ -118,11 +118,7 @@
 										use(xlink:href="#icon-chevron-down" xmlns:xlink="http://www.w3.org/1999/	xlink")
 
 							ul.usage-carousel__list
-<<<<<<< HEAD
-								li.usage-carousel__item Movies
-=======
 								li.usage-carousel__item Movie Directory
->>>>>>> 9f99d554
 								li.usage-carousel__item Recommendation Engine
 								li.usage-carousel__item.is-active Social Network
 					
